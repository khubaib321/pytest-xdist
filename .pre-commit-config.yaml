--- conflicted
+++ resolved
@@ -20,9 +20,5 @@
         entry: rst-lint --encoding utf-8
         files: ^(CHANGELOG.rst|HOWTORELEASE.rst|README.rst|changelog/.*)$
         language: python
-<<<<<<< HEAD
         additional_dependencies: [pygments, restructuredtext_lint]
-=======
-        additional_dependencies: [pygments, restructuredtext_lint]
-        language_version: python3.7
->>>>>>> 6fd5b564
+        language_version: python3.7